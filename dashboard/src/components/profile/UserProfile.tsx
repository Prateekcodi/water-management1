import React, { useState, useEffect } from 'react'
import { useAuth } from '../../contexts/AuthContext'
import { supabase, Home } from '../../lib/supabase'
import { User, Home as HomeIcon, MapPin, Calendar, Shield, Edit3, Plus, Trash2 } from 'lucide-react'

const UserProfile: React.FC = () => {
  const { user, isAdmin } = useAuth()
  const [homes, setHomes] = useState<Home[]>([])
  const [loading, setLoading] = useState(true)
  const [showAddHome, setShowAddHome] = useState(false)
  const [newHome, setNewHome] = useState({
    name: '',
    address: '',
    town_id: ''
  })

  useEffect(() => {
    if (user) {
      fetchHomes()
    }
  }, [user])

  const fetchHomes = async () => {
    try {
      const { data, error } = await supabase
        .from('homes')
        .select(`
          *,
          towns (
            name,
            state,
            country
          )
        `)
        .eq('user_id', user?.id)

      if (error) throw error
      setHomes(data || [])
    } catch (error) {
      console.error('Error fetching homes:', error)
    } finally {
      setLoading(false)
    }
  }

  const handleAddHome = async (e: React.FormEvent) => {
    e.preventDefault()
    if (!user) return

    try {
      const { error } = await supabase
        .from('homes')
        .insert({
          ...newHome,
          user_id: user.id
        })

      if (error) throw error

      setNewHome({ name: '', address: '', town_id: '' })
      setShowAddHome(false)
      fetchHomes()
    } catch (error) {
      console.error('Error adding home:', error)
    }
  }

  const handleDeleteHome = async (homeId: string) => {
<<<<<<< HEAD
    // eslint-disable-next-line no-restricted-globals
    if (!confirm('Are you sure you want to delete this home?')) return
=======
    if (!window.confirm('Are you sure you want to delete this home?')) return
>>>>>>> 83702b5f

    try {
      const { error } = await supabase
        .from('homes')
        .delete()
        .eq('id', homeId)

      if (error) throw error
      fetchHomes()
    } catch (error) {
      console.error('Error deleting home:', error)
    }
  }

  if (loading) {
    return (
      <div className="flex items-center justify-center h-64">
        <div className="animate-spin rounded-full h-12 w-12 border-b-2 border-blue-500"></div>
      </div>
    )
  }

  return (
    <div className="max-w-4xl mx-auto space-y-6">
      {/* Profile Header */}
      <div className="bg-white rounded-xl shadow-lg p-6">
        <div className="flex items-center gap-4">
          <div className="w-16 h-16 bg-gradient-to-r from-blue-500 to-purple-600 rounded-full flex items-center justify-center">
            <User className="h-8 w-8 text-white" />
          </div>
          <div>
            <h1 className="text-2xl font-bold text-gray-900">{user?.full_name}</h1>
            <p className="text-gray-600">{user?.email}</p>
            <div className="flex items-center gap-2 mt-1">
              <Shield className="h-4 w-4 text-blue-500" />
              <span className="text-sm text-gray-600 capitalize">{user?.role}</span>
            </div>
          </div>
        </div>
      </div>

      {/* Homes Section */}
      <div className="bg-white rounded-xl shadow-lg p-6">
        <div className="flex items-center justify-between mb-6">
          <h2 className="text-xl font-bold text-gray-900 flex items-center gap-2">
            <HomeIcon className="h-5 w-5" />
            My Homes
          </h2>
          {homes.length < 1 && (
            <button
              onClick={() => setShowAddHome(true)}
              className="flex items-center gap-2 bg-blue-500 text-white px-4 py-2 rounded-lg hover:bg-blue-600 transition-colors"
            >
              <Plus className="h-4 w-4" />
              Add Home
            </button>
          )}
        </div>

        {homes.length === 0 ? (
          <div className="text-center py-8">
            <HomeIcon className="h-12 w-12 text-gray-400 mx-auto mb-4" />
            <h3 className="text-lg font-medium text-gray-900 mb-2">No homes added yet</h3>
            <p className="text-gray-600 mb-4">Add your first home to start monitoring your water system</p>
            <button
              onClick={() => setShowAddHome(true)}
              className="bg-blue-500 text-white px-6 py-2 rounded-lg hover:bg-blue-600 transition-colors"
            >
              Add Your First Home
            </button>
          </div>
        ) : (
          <div className="grid grid-cols-1 md:grid-cols-2 gap-4">
            {homes.map((home) => (
              <div key={home.id} className="border border-gray-200 rounded-lg p-4">
                <div className="flex items-start justify-between">
                  <div className="flex-1">
                    <h3 className="font-semibold text-gray-900">{home.name}</h3>
                    <p className="text-sm text-gray-600 flex items-center gap-1 mt-1">
                      <MapPin className="h-4 w-4" />
                      {home.address}
                    </p>
                    <p className="text-xs text-gray-500 mt-2">
                      Added on {new Date(home.created_at).toLocaleDateString()}
                    </p>
                  </div>
                  <button
                    onClick={() => handleDeleteHome(home.id)}
                    className="text-red-500 hover:text-red-700 p-1"
                  >
                    <Trash2 className="h-4 w-4" />
                  </button>
                </div>
              </div>
            ))}
          </div>
        )}
      </div>

      {/* Add Home Modal */}
      {showAddHome && (
        <div className="fixed inset-0 bg-black bg-opacity-50 flex items-center justify-center p-4 z-50">
          <div className="bg-white rounded-xl shadow-xl p-6 w-full max-w-md">
            <h3 className="text-lg font-bold text-gray-900 mb-4">Add New Home</h3>
            <form onSubmit={handleAddHome} className="space-y-4">
              <div>
                <label className="block text-sm font-medium text-gray-700 mb-1">
                  Home Name
                </label>
                <input
                  type="text"
                  value={newHome.name}
                  onChange={(e) => setNewHome({ ...newHome, name: e.target.value })}
                  className="w-full px-3 py-2 border border-gray-300 rounded-lg focus:ring-2 focus:ring-blue-500 focus:border-transparent"
                  placeholder="e.g., My House"
                  required
                />
              </div>
              <div>
                <label className="block text-sm font-medium text-gray-700 mb-1">
                  Address
                </label>
                <input
                  type="text"
                  value={newHome.address}
                  onChange={(e) => setNewHome({ ...newHome, address: e.target.value })}
                  className="w-full px-3 py-2 border border-gray-300 rounded-lg focus:ring-2 focus:ring-blue-500 focus:border-transparent"
                  placeholder="123 Main St, City"
                  required
                />
              </div>
              <div>
                <label className="block text-sm font-medium text-gray-700 mb-1">
                  Town ID
                </label>
                <input
                  type="text"
                  value={newHome.town_id}
                  onChange={(e) => setNewHome({ ...newHome, town_id: e.target.value })}
                  className="w-full px-3 py-2 border border-gray-300 rounded-lg focus:ring-2 focus:ring-blue-500 focus:border-transparent"
                  placeholder="Enter town ID"
                  required
                />
              </div>
              <div className="flex gap-3 pt-4">
                <button
                  type="button"
                  onClick={() => setShowAddHome(false)}
                  className="flex-1 px-4 py-2 border border-gray-300 text-gray-700 rounded-lg hover:bg-gray-50"
                >
                  Cancel
                </button>
                <button
                  type="submit"
                  className="flex-1 px-4 py-2 bg-blue-500 text-white rounded-lg hover:bg-blue-600"
                >
                  Add Home
                </button>
              </div>
            </form>
          </div>
        </div>
      )}
    </div>
  )
}

export default UserProfile<|MERGE_RESOLUTION|>--- conflicted
+++ resolved
@@ -66,12 +66,7 @@
   }
 
   const handleDeleteHome = async (homeId: string) => {
-<<<<<<< HEAD
-    // eslint-disable-next-line no-restricted-globals
-    if (!confirm('Are you sure you want to delete this home?')) return
-=======
     if (!window.confirm('Are you sure you want to delete this home?')) return
->>>>>>> 83702b5f
 
     try {
       const { error } = await supabase
